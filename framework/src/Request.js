const nodeCrypto = require('crypto')

class CandyRequest {
  #candy
  #complete = false
  #cookies = {received: [], sent: []}
  data = {post: {}, get: {}, url: {}}
  #event = {data: [], end: []}
  #headers = {Server: 'CandyPack'}
  #status = 200
  #timeout = null
  variables = {}
  isAjaxLoad = false
  ajaxLoad = null
  page = null

  constructor(id, req, res, candy) {
    this.id = id
    this.req = req
    this.res = res
    this.#candy = candy
    this.method = req.method.toLowerCase()
    this.url = req.url
    this.host = req.headers.host
    this.ssl = this.header('x-candy-connection-ssl') === 'true'
    this.ip = (this.header('x-candy-connection-remoteaddress') ?? req.connection.remoteAddress).replace('::ffff:', '')
    delete this.req.headers['x-candy-connection-ssl']
    delete this.req.headers['x-candy-connection-remoteaddress']
    let route = req.headers.host.split('.')[0]
    if (!Candy.Route.routes[route]) route = 'www'
    this.route = route
    this.#timeout = setTimeout(() => !this.res.finished && this.abort(408), Candy.Config.request.timeout)
    this.#data()
    if (!Candy.Request) Candy.Request = {}
    if (!this.cookie('candy_client') || !this.session('_client') || this.session('_client') !== this.cookie('candy_client')) {
      let client = nodeCrypto
        .createHash('md5')
        .update(this.ip + this.id + Date.now().toString() + Math.random().toString())
        .digest('hex')
      this.cookie('candy_client', client, {expires: null, httpOnly: false})
      this.session('_client', client)
    }
  }

  // - ABORT REQUEST
  async abort(code) {
    this.status(code)
    let result = {401: 'Unauthorized', 404: 'Not Found', 408: 'Request Timeout'}[code] ?? null
    if (Candy.Route.routes[this.route].error && Candy.Route.routes[this.route].error[code])
      result = await Candy.Route.routes[this.route].error[code].cache(this.#candy)
    this.end(result)
  }

  // - SET COOKIE
  cookie(key, value, options = {}) {
    if (value === undefined) {
      if (this.#cookies.sent[key]) return this.#cookies.sent[key]
      if (this.#cookies.received[key]) return this.#cookies.received[key]
      value =
        this.req.headers.cookie
          ?.split('; ')
          .find(c => c.startsWith(key + '='))
          ?.split('=')[1] ?? null
      if (value && value.startsWith('{') && value.endsWith('}')) value = JSON.parse(value)
      this.#cookies.received[key] = value
      return value
    }
    if (options.path === undefined) options.path = '/'
    if (options.expires === undefined) options.expires = new Date(Date.now() + 1000 * 60 * 60 * 24 * 365).toUTCString()
    if (options.secure === undefined) options.secure = true
    if (options.httpOnly === undefined) options.httpOnly = true
    if (options.sameSite === undefined) options.sameSite = 'Strict'
    if (typeof value === 'object') value = JSON.stringify(value)
    let cookie = `${key}=${value}`
    for (const option of Object.keys(options)) if (options[option]) cookie += `; ${option}=${options[option]}`
    this.#cookies.sent.push(cookie)
  }

  #data() {
    let split = this.url.split('?')
    if (split[1]) {
      let data = split[1].split('&')
      for (let i = 0; i < data.length; i++) {
        if (data[i].indexOf('=') === -1) continue
        let key = data[i].split('=')[0]
        let val = data[i].split('=')[1]
        this.data.get[key] = val
      }
    }
    let body = ''
    this.req.on('data', chunk => {
      body += chunk.toString()
      if (body.length > 1e6) {
        body = ''
        this.status(413)
        this.end()
      } else {
        if (body.length > 0 && body.indexOf('Content-Disposition') === -1) return
        if (body.indexOf('Content-Disposition') > -1) {
          let boundary = body.split('\r\n')[0].split('; ')[1].split('=')[1]
          let data = body.split(boundary)
          for (let i = 0; i < data.length; i++) {
            if (data[i].indexOf('Content-Disposition') === -1) continue
            let key = data[i].split('name="')[1].split('"')[0]
            let val = data[i].split('\r\n\r\n')[1].split('\r\n')[0]
            this.data.post[key] = val
          }
        } else {
          let data = body.split('&')
          for (let i = 0; i < data.length; i++) {
            if (data[i].indexOf('=') === -1) continue
            let key = decodeURIComponent(data[i].split('=')[0])
            let val = decodeURIComponent(data[i].split('=')[1] || '')
            this.data.post[key] = val
          }
        }
      }
      for (const event of this.#event.data) {
        event.callback(event.active ? chunk : body)
        event.active = true
      }
    })
    this.req.on('end', () => {
      if (!body) return (this.#complete = true)
      if (body.startsWith('{') && body.endsWith('}')) {
        this.data.post = JSON.parse(body)
      } else {
        let data = body.split('&')
        for (let i = 0; i < data.length; i++) {
          if (data[i].indexOf('=') === -1) continue
          let key = decodeURIComponent(data[i].split('=')[0])
          let val = decodeURIComponent(data[i].split('=')[1] || '')
          this.data.post[key] = val
        }
      }
      this.#complete = true
      for (const event of this.#event.end) event.callback()
    })
  }

  // - RETURN REQUEST
  end(data) {
    if (data instanceof Promise) return data.then(result => this.end(result))
    if (this.res.finished) return
    if (typeof data === 'object' && data !== null && data.type !== 'Buffer') {
      let json = JSON.stringify(data)
      if (json.length > 0 && JSON.parse(json).type !== 'Buffer') {
        data = json
        this.header('Content-Type', 'application/json')
      }
    }
    clearTimeout(this.#timeout)
    this.print()
    this.res.end(data)
    this.req.connection.destroy()
  }

  // - GET
  get(key) {
    return this.variables[key] ? this.variables[key].value : null
  }

  // - SET HEADER
  header(key, value) {
    if (value === null) delete this.#headers[key]
    else if (value !== undefined) this.#headers[key] = value
    else for (const header of Object.keys(this.req.headers)) if (header.toLowerCase() === key.toLowerCase()) return this.req.headers[header]
  }

  // - ON EVENT
  on(event, callback) {
    if (this.#event[event]) this.#event[event].push({callback: callback, active: false})
    else return false
  }

  // - PRINT HEADERS
  print() {
    if (this.res.headersSent) return
    this.#headers['Set-Cookie'] = this.#cookies.sent
    this.res.writeHead(this.#status, this.#headers)
  }

  // - REDIRECT
  redirect(url) {
    this.header('Location', url)
    this.status(302)
  }

  // - GET REQUEST
  async request(key, method) {
    if (method) method = method.toUpperCase()
    if ((!method || method === 'post') && (this.data.post[key] ?? null)) return this.data.post[key]
    if ((!method || method === 'get') && (this.data.get[key] ?? null)) return this.data.get[key]
    if ((!method || method === 'url') && (this.data.url[key] ?? null)) return this.data.url[key]
    return new Promise(resolve => {
      let interval = setInterval(() => {
        if (this.data.post[key] !== undefined || this.data.get[key] !== undefined || this.#complete) {
          clearInterval(interval)
          if (!key && !method) resolve(this.data.post)
          else if (!key && method) resolve(this.data[method.toLowerCase()])
          else if (this.data.post[key] !== undefined && method !== 'GET') resolve(this.data.post[key])
          else if (this.data.get[key] !== undefined && method !== 'GET') resolve(this.data.get[key])
          else resolve()
        }
      }, 10)
    })
  }

  // - SESSION
  session(key, value) {
    if (!Candy.Request.session) Candy.Request.session = {}
    if (!Candy.Request.sessionLocks) Candy.Request.sessionLocks = {}

    let pri = nodeCrypto
      .createHash('md5')
      .update(this.req.headers['user-agent'] ?? '.')
      .digest('hex')
    let pub = this.cookie('candy_session')

    if (!pub || !Candy.Request.session[pub + '-' + pri]) {
      const lockKey = `${this.ip}-${pri}`
      const now = Date.now()

      if (Candy.Request.sessionLocks[lockKey]) {
        const lock = Candy.Request.sessionLocks[lockKey]
        if (now - lock.timestamp < 5000 && Candy.Request.session[`${lock.sessionId}-${pri}`]) {
          pub = lock.sessionId
        } else {
          delete Candy.Request.sessionLocks[lockKey]
        }
      }

      if (!pub) {
<<<<<<< HEAD
=======
        const activeSessions = new Set(Object.values(Candy.Request.sessionLocks).map(l => l.sessionId))
>>>>>>> d60de82f
        do {
          pub = nodeCrypto
            .createHash('md5')
            .update(this.ip + this.id + Date.now().toString() + Math.random().toString())
            .digest('hex')
<<<<<<< HEAD
        } while (Candy.Request.session[`${pub}-${pri}`] || Object.values(Candy.Request.sessionLocks).some(l => l.sessionId === pub))
=======
        } while (Candy.Request.session[`${pub}-${pri}`] || activeSessions.has(pub))
>>>>>>> d60de82f

        Candy.Request.sessionLocks[lockKey] = {sessionId: pub, timestamp: now}
        Candy.Request.session[`${pub}-${pri}`] = {}
        this.cookie('candy_session', `${pub}`)

        setTimeout(() => {
          if (Candy.Request.sessionLocks[lockKey]?.timestamp === now) {
            delete Candy.Request.sessionLocks[lockKey]
          }
        }, 5000)
      }
    }

    if (!Candy.Request.session[pub + '-' + pri]) Candy.Request.session[pub + '-' + pri] = {}
    if (value === undefined) return Candy.Request.session[pub + '-' + pri][key] ?? null
    else if (value === null) delete Candy.Request.session[pub + '-' + pri][key]
    else Candy.Request.session[pub + '-' + pri][key] = value
  }

  // - SET
  set(key, value, ajax = false) {
    if (typeof key === 'object') for (const k in key) this.variables[k] = {value: key[k], ajax: ajax}
    else this.variables[key] = {value: value, ajax: ajax}
  }

  // - HTTP CODE
  status(code) {
    this.#status = code
  }

  // - WRITE DATA
  write(data) {
    if (this.res.finished) return
    this.res.write(data)
  }
}

module.exports = CandyRequest<|MERGE_RESOLUTION|>--- conflicted
+++ resolved
@@ -231,20 +231,13 @@
       }
 
       if (!pub) {
-<<<<<<< HEAD
-=======
         const activeSessions = new Set(Object.values(Candy.Request.sessionLocks).map(l => l.sessionId))
->>>>>>> d60de82f
         do {
           pub = nodeCrypto
             .createHash('md5')
             .update(this.ip + this.id + Date.now().toString() + Math.random().toString())
             .digest('hex')
-<<<<<<< HEAD
-        } while (Candy.Request.session[`${pub}-${pri}`] || Object.values(Candy.Request.sessionLocks).some(l => l.sessionId === pub))
-=======
         } while (Candy.Request.session[`${pub}-${pri}`] || activeSessions.has(pub))
->>>>>>> d60de82f
 
         Candy.Request.sessionLocks[lockKey] = {sessionId: pub, timestamp: now}
         Candy.Request.session[`${pub}-${pri}`] = {}
