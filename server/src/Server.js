class Server {
  constructor() {
    Candy.core('Config').config.server.pid = process.pid
    Candy.core('Config').config.server.started = Date.now()
    Candy.server('Service')
    Candy.server('DNS')
    Candy.server('Web')
    Candy.server('Mail')
    Candy.server('Api')
    setTimeout(function () {
      setInterval(function () {
        Candy.server('Service').check()
        Candy.server('SSL').check()
        Candy.server('Web').check()
        Candy.server('Mail').check()
      }, 1000)
    }, 1000)
  }
<<<<<<< HEAD

  stop() {
    Candy.server('Service').stopAll()
    Candy.server('Web').stopAll()
  }
=======
>>>>>>> a14c448b
}

module.exports = new Server()<|MERGE_RESOLUTION|>--- conflicted
+++ resolved
@@ -1,29 +1,21 @@
-class Server {
-  constructor() {
-    Candy.core('Config').config.server.pid = process.pid
-    Candy.core('Config').config.server.started = Date.now()
-    Candy.server('Service')
-    Candy.server('DNS')
-    Candy.server('Web')
-    Candy.server('Mail')
-    Candy.server('Api')
-    setTimeout(function () {
-      setInterval(function () {
-        Candy.server('Service').check()
-        Candy.server('SSL').check()
-        Candy.server('Web').check()
-        Candy.server('Mail').check()
-      }, 1000)
-    }, 1000)
+const http = require(`http`)
+
+module.exports = {
+  init: function () {
+    let args = process.argv.slice(2)
+    if (!args[0]) {
+      console.error(`CandyPack Server requires a port.`)
+      process.exit(0)
+    }
+    let port = parseInt(args[0])
+    if (!port) {
+      console.error(`CandyPack Server requires a port.`)
+      process.exit(0)
+    }
+    http
+      .createServer((req, res) => {
+        return Candy.Route.request(req, res)
+      })
+      .listen(port)
   }
-<<<<<<< HEAD
-
-  stop() {
-    Candy.server('Service').stopAll()
-    Candy.server('Web').stopAll()
-  }
-=======
->>>>>>> a14c448b
-}
-
-module.exports = new Server()+}